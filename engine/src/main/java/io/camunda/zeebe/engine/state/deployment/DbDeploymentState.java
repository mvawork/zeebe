--- conflicted
+++ resolved
@@ -101,14 +101,8 @@
   @Override
   public boolean hasPendingDeploymentDistribution(final long deploymentKey, final int partitionId) {
     this.deploymentKey.wrapLong(deploymentKey);
-<<<<<<< HEAD
-
-    this.parti
-    return false;
-=======
     partitionKey.wrapInt(partitionId);
     return pendingDeploymentColumnFamily.exists(deploymentPartitionKey);
->>>>>>> abd5fb47
   }
 
   @Override
