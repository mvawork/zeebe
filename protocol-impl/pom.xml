<?xml version="1.0" encoding="UTF-8"?>
<project xmlns="http://maven.apache.org/POM/4.0.0" xmlns:xsi="http://www.w3.org/2001/XMLSchema-instance" xsi:schemaLocation="http://maven.apache.org/POM/4.0.0 http://maven.apache.org/xsd/maven-4.0.0.xsd">

  <modelVersion>4.0.0</modelVersion>
  <name>Zeebe Protocol Implementation</name>
  <artifactId>zeebe-protocol-impl</artifactId>
<<<<<<< HEAD
  <version>0.24.1-SNAPSHOT</version>
=======
  <version>0.24.2-SNAPSHOT</version>
>>>>>>> 1aa0bf34

  <parent>
    <artifactId>zeebe-parent</artifactId>
    <groupId>io.zeebe</groupId>
<<<<<<< HEAD
    <version>0.24.1-SNAPSHOT</version>
=======
    <version>0.24.2-SNAPSHOT</version>
>>>>>>> 1aa0bf34
    <relativePath>../parent/pom.xml</relativePath>
  </parent>

  <dependencies>
    <dependency>
      <groupId>io.zeebe</groupId>
      <artifactId>zeebe-protocol</artifactId>
    </dependency>

    <dependency>
      <groupId>io.zeebe</groupId>
      <artifactId>zeebe-msgpack-core</artifactId>
    </dependency>

    <dependency>
      <groupId>io.zeebe</groupId>
      <artifactId>zeebe-msgpack-value</artifactId>
    </dependency>

    <dependency>
      <groupId>io.zeebe</groupId>
      <artifactId>zeebe-test-util</artifactId>
      <scope>test</scope>
    </dependency>

    <dependency>
      <groupId>io.zeebe</groupId>
      <artifactId>zeebe-util</artifactId>
    </dependency>

    <dependency>
      <groupId>org.agrona</groupId>
      <artifactId>agrona</artifactId>
    </dependency>

    <dependency>
      <groupId>org.slf4j</groupId>
      <artifactId>slf4j-api</artifactId>
    </dependency>

    <dependency>
      <groupId>com.fasterxml.jackson.core</groupId>
      <artifactId>jackson-databind</artifactId>
    </dependency>

    <dependency>
      <groupId>com.fasterxml.jackson.core</groupId>
      <artifactId>jackson-annotations</artifactId>
    </dependency>

    <dependency>
      <groupId>com.fasterxml.jackson.core</groupId>
      <artifactId>jackson-core</artifactId>
    </dependency>

    <dependency>
      <groupId>org.msgpack</groupId>
      <artifactId>jackson-dataformat-msgpack</artifactId>
    </dependency>

    <dependency>
      <groupId>junit</groupId>
      <artifactId>junit</artifactId>
      <scope>test</scope>
    </dependency>

    <dependency>
      <groupId>org.assertj</groupId>
      <artifactId>assertj-core</artifactId>
      <scope>test</scope>
    </dependency>
  </dependencies>


</project><|MERGE_RESOLUTION|>--- conflicted
+++ resolved
@@ -4,20 +4,12 @@
   <modelVersion>4.0.0</modelVersion>
   <name>Zeebe Protocol Implementation</name>
   <artifactId>zeebe-protocol-impl</artifactId>
-<<<<<<< HEAD
-  <version>0.24.1-SNAPSHOT</version>
-=======
   <version>0.24.2-SNAPSHOT</version>
->>>>>>> 1aa0bf34
 
   <parent>
     <artifactId>zeebe-parent</artifactId>
     <groupId>io.zeebe</groupId>
-<<<<<<< HEAD
-    <version>0.24.1-SNAPSHOT</version>
-=======
     <version>0.24.2-SNAPSHOT</version>
->>>>>>> 1aa0bf34
     <relativePath>../parent/pom.xml</relativePath>
   </parent>
 
